/*
Copyright © 2025 Benny Powers <web@bennypowers.com>

This program is free software: you can redistribute it and/or modify
it under the terms of the GNU General Public License as published by
the Free Software Foundation, either version 3 of the License, or
(at your option) any later version.

This program is distributed in the hope that it will be useful,
but WITHOUT ANY WARRANTY; without even the implied warranty of
MERCHANTABILITY or FITNESS FOR A PARTICULAR PURPOSE.  See the
GNU General Public License for more details.

You should have received a copy of the GNU General Public License
along with this program. If not, see <http://www.gnu.org/licenses/>.
*/
package cmd

import (
	"fmt"
	"os"
	"os/exec"
	"os/signal"
	"runtime"
	"syscall"
	"time"

	"atomicgo.dev/keyboard"
	"atomicgo.dev/keyboard/keys"
	"bennypowers.dev/cem/internal/logging"
	"bennypowers.dev/cem/serve"
	"bennypowers.dev/cem/serve/logger"
	"bennypowers.dev/cem/serve/middleware/transform"
	"bennypowers.dev/cem/serve/middleware/types"
	W "bennypowers.dev/cem/workspace"
	"github.com/pterm/pterm"
	"github.com/spf13/cobra"
	"github.com/spf13/viper"
)

var serveCmd = &cobra.Command{
	Use:   "serve",
	Short: "Start a development server with live reload",
	Long: `Start a development server for custom element demos with:
- Live reload on file changes
- Automatic manifest regeneration
- WebSocket-based browser refresh
- Static file serving with CORS`,
	RunE: func(cmd *cobra.Command, args []string) error {
		// Get workspace context
		ctx, err := W.GetWorkspaceContext(cmd)
		if err != nil {
			return fmt.Errorf("project context not initialized: %w", err)
		}

		port := viper.GetInt("serve.port")
		reload := !viper.GetBool("serve.no-reload")
		verbose := viper.GetBool("verbose")
		targetStr := viper.GetString("serve.target")

		// Load transform configuration
		tsEnabled := viper.GetBool("serve.transforms.typescript.enabled")
		if !viper.IsSet("serve.transforms.typescript.enabled") {
			tsEnabled = true // Default to enabled
		}

		cssEnabled := viper.GetBool("serve.transforms.css.enabled")
		if !viper.IsSet("serve.transforms.css.enabled") {
			cssEnabled = true // Default to enabled
		}

		cssInclude := viper.GetStringSlice("serve.transforms.css.include")
		cssExclude := viper.GetStringSlice("serve.transforms.css.exclude")

		// Load import map configuration
		importMapGenerate := true
		// Config file sets the default value if present
		if viper.IsSet("serve.importMap.generate") {
			importMapGenerate = viper.GetBool("serve.importMap.generate")
		}
		// CLI flag overrides config if explicitly set
		if cmd.Flags().Changed("no-import-map-generate") {
			noGenerate, _ := cmd.Flags().GetBool("no-import-map-generate")
			importMapGenerate = !noGenerate
		}
		importMapOverrideFile := viper.GetString("serve.importMap.overrideFile")

		// Load config-based override (full import map structure)
		var importMapOverride types.ImportMapOverride
		if viper.IsSet("serve.importMap.override.imports") {
			importMapOverride.Imports = viper.GetStringMapString("serve.importMap.override.imports")
		}
		if viper.IsSet("serve.importMap.override.scopes") {
			scopes := viper.GetStringMap("serve.importMap.override.scopes")
			if len(scopes) > 0 {
				importMapOverride.Scopes = make(map[string]map[string]string)
				for scopeKey, scopeVal := range scopes {
					if scopeMap, ok := scopeVal.(map[string]any); ok {
						importMapOverride.Scopes[scopeKey] = make(map[string]string)
						for k, v := range scopeMap {
							if str, ok := v.(string); ok {
								importMapOverride.Scopes[scopeKey][k] = str
							}
						}
					}
				}
			}
		}

		// Get watch ignore patterns from config or flag
		watchIgnore := viper.GetStringSlice("serve.watchIgnore")

		// Get target from transforms config or fallback to --target flag
		configTarget := viper.GetString("serve.transforms.typescript.target")
		if targetStr == "" && configTarget != "" {
			targetStr = configTarget
		}

		// Validate and parse target (default to ES2022)
		var target transform.Target
		if targetStr != "" {
			if !transform.IsValidTarget(targetStr) {
				return fmt.Errorf("invalid target '%s': must be one of es2015, es2016, es2017, es2018, es2019, es2020, es2021, es2022, es2023, or esnext", targetStr)
			}
			target = transform.Target(targetStr)
		} else {
			target = transform.ES2022
		}

		// Get source control root URL from config
		sourceControlRootURL := viper.GetString("sourceControlRootUrl")

<<<<<<< HEAD
		// Get path mappings from config
		pathMappings := viper.GetStringMapString("serve.pathMappings")
=======
		// Get demo rendering mode from config (default: "light")
		demoRendering := viper.GetString("serve.demos.rendering")
		if demoRendering == "" {
			demoRendering = "light"
		}
		// Validate rendering mode - reject "iframe" since it's not implemented yet
		if demoRendering != "light" && demoRendering != "shadow" && demoRendering != "iframe" {
			return fmt.Errorf("invalid demo rendering mode '%s': must be 'light', 'shadow', or 'iframe'", demoRendering)
		}
		if demoRendering == "iframe" {
			return fmt.Errorf("iframe rendering mode is not yet implemented - use 'light' or 'shadow'")
		}
>>>>>>> d7bf0ee3

		// Create server config
		config := serve.Config{
			Port:                 port,
			Reload:               reload,
			Target:               target,
			WatchIgnore:          watchIgnore,
			SourceControlRootURL: sourceControlRootURL,
			PathMappings:         pathMappings,
			ImportMap: types.ImportMapConfig{
				Generate:     importMapGenerate,
				OverrideFile: importMapOverrideFile,
				Override:     importMapOverride,
			},
			Demos: serve.DemosConfig{
				Rendering: demoRendering,
			},
			Transforms: serve.TransformConfig{
				TypeScript: serve.TypeScriptConfig{
					Enabled: tsEnabled,
					Target:  target,
				},
				CSS: serve.CSSConfig{
					Enabled: cssEnabled,
					Include: cssInclude,
					Exclude: cssExclude,
				},
			},
		}

		// Create pterm logger
		log := logger.NewPtermLogger(verbose)
		defer func() {
			if l, ok := log.(interface{ Stop() }); ok {
				l.Stop()
			}
		}()

		// Enable quiet mode on internal logger to suppress generation progress messages
		// These would otherwise appear below the status line
		logging.GetLogger().SetQuietEnabled(true)

		// Create server
		server, err := serve.NewServerWithConfig(config)
		if err != nil {
			return fmt.Errorf("failed to create server: %w", err)
		}
		defer func() {
			if err := server.Close(); err != nil {
				// Shutdown timeouts are expected with active browser sessions
				log.Warning("Server close: %v", err)
			}
		}()

		// Set pterm logger
		server.SetLogger(log)

		// Set watch directory to project root
		err = server.SetWatchDir(ctx.Root())
		if err != nil {
			return fmt.Errorf("failed to set watch directory: %w", err)
		}

		// Try workspace mode initialization first
		pterm.Info.Println("Initializing server...")
		err = server.InitializeWorkspaceMode()
		if err != nil {
			return fmt.Errorf("failed to initialize workspace mode: %w", err)
		}

		// If not workspace mode, try to load existing manifest or generate new one
		if !server.IsWorkspace() {
			// Try to load existing manifest from disk first for faster startup
			size, err := server.TryLoadExistingManifest()
			if err != nil {
				// Failed to load, generate fresh manifest
				pterm.Warning.Printf("Could not load cached manifest: %v\n", err)
				pterm.Info.Println("Generating initial manifest...")
				_, err = server.RegenerateManifest()
				if err != nil {
					pterm.Error.Printf("Failed to generate initial manifest: %v\n", err)
					pterm.Info.Println("Server will continue, but manifest may be unavailable")
				} else {
					pterm.Success.Println("Initial manifest generated")
				}
			} else if size > 0 {
				// Successfully loaded existing manifest
				pterm.Success.Printf("Loaded cached manifest from disk (%d bytes)\n", size)

				// Schedule background regeneration to ensure it's up-to-date
				go func(log logger.Logger, shutdownCh <-chan struct{}) {
					// Wait a moment for server to fully start and become idle, or cancel if shutting down
					select {
					case <-time.After(2 * time.Second):
						// Sleep completed, proceed with regeneration
					case <-shutdownCh:
						// Server shut down during sleep, cancel work
						return
					}

					log.Info("Regenerating manifest in background...")
					newSize, err := server.RegenerateManifest()
					if err != nil {
						log.Warning("Background manifest regeneration failed: %v", err)
					} else {
						log.Info("Background manifest regeneration complete (%d bytes)", newSize)
					}
				}(log, server.Done())
			} else {
				// No existing manifest found, generate fresh one
				pterm.Info.Println("Generating initial manifest...")
				_, err = server.RegenerateManifest()
				if err != nil {
					pterm.Error.Printf("Failed to generate initial manifest: %v\n", err)
					pterm.Info.Println("Server will continue, but manifest may be unavailable")
				} else {
					pterm.Success.Println("Initial manifest generated")
				}
			}
		} else {
			pterm.Success.Println("Workspace mode initialized")
		}

		// Start live rendering area AFTER initial setup
		if l, ok := log.(interface{ Start() }); ok {
			l.Start()
		}

		// Start server
		err = server.Start()
		if err != nil {
			return fmt.Errorf("failed to start server: %w", err)
		}

		// Single startup message
		reloadStatus := ""
		if reload {
			reloadStatus = " (live reload enabled)"
		}
		log.Info("Server started on http://localhost:%d%s", port, reloadStatus)

		// Update status with running info (with colors)
		reloadColor := pterm.FgRed.Sprint("false")
		if reload {
			reloadColor = pterm.FgGreen.Sprint("true")
		}
		statusMsg := fmt.Sprintf("Running on %s%s Live reload: %s %s Press %s for help, %s to quit",
			pterm.FgCyan.Sprintf("http://localhost:%d", port),
			pterm.FgGray.Sprint(" |"),
			reloadColor,
			pterm.FgGray.Sprint("|"),
			pterm.FgYellow.Sprint("h"),
			pterm.FgYellow.Sprint("q"),
		)
		if l, ok := log.(interface{ SetStatus(string) }); ok {
			l.SetStatus(statusMsg)
		}

		// Start keyboard input handler after a brief delay
		// This allows pterm's live area to stabilize before we enable raw mode
		quitChan := make(chan struct{})
		go func() {
			time.Sleep(100 * time.Millisecond)
			handleKeyboardInput(server, log, port, quitChan)
		}()

		// Wait for quit signal (keyboard or interrupt)
		sigChan := make(chan os.Signal, 1)
		signal.Notify(sigChan, os.Interrupt, syscall.SIGTERM)

		select {
		case <-quitChan:
			// User pressed 'q' or Ctrl+C in keyboard handler
		case <-sigChan:
			// Received system interrupt signal
		}

		if l, ok := log.(interface{ SetStatus(string) }); ok {
			l.SetStatus("Shutting down...")
		}
		log.Info("Shutting down server...")
		return nil
	},
}

// openBrowser opens the given URL in the default browser
func openBrowser(url string) error {
	var cmd *exec.Cmd
	switch runtime.GOOS {
	case "darwin":
		cmd = exec.Command("open", url)
	case "linux":
		cmd = exec.Command("xdg-open", url)
	case "windows":
		cmd = exec.Command("cmd", "/c", "start", url)
	default:
		return fmt.Errorf("unsupported platform: %s", runtime.GOOS)
	}
	return cmd.Start()
}

// showHelp displays the keyboard shortcuts help menu
func showHelp(log logger.Logger) {
	log.Info(`Keyboard Shortcuts
	m - Force rebuild manifest
	v - Cycle log levels (normal/verbose/debug/quiet)
	o - Open in browser
	c - Clear console
	h - Show this help
	q - Quit server
	Ctrl+C - Also quits server                      `)
}

// logLevel tracks the current log verbosity level
type logLevel int

const (
	logLevelNormal logLevel = iota
	logLevelVerbose
	logLevelDebug
	logLevelQuiet
)

func (l logLevel) String() string {
	switch l {
	case logLevelNormal:
		return "normal"
	case logLevelVerbose:
		return "verbose"
	case logLevelDebug:
		return "debug"
	case logLevelQuiet:
		return "quiet"
	default:
		return "unknown"
	}
}

// handleKeyboardInput reads keyboard input and handles commands using atomicgo/keyboard
func handleKeyboardInput(server *serve.Server, log logger.Logger, port int, quitChan chan struct{}) {
	currentLogLevel := logLevelNormal

	// Handle all keyboard input
	err := keyboard.Listen(func(key keys.Key) (stop bool, err error) {
		// Handle Ctrl+C
		if key.Code == keys.CtrlC {
			close(quitChan)
			return true, nil // Stop listening
		}

		// Only handle rune key presses (regular characters)
		if key.Code != keys.RuneKey || len(key.Runes) == 0 {
			return false, nil
		}

		switch key.Runes[0] {
		case 'q', 'Q':
			log.Info("Quitting...")
			close(quitChan)
			return true, nil // Stop listening

		case 'm', 'M':
			log.Info("Force rebuilding manifest...")
			if _, err := server.RegenerateManifest(); err != nil {
				log.Warning("Failed to rebuild manifest: %v", err)
			} else {
				log.Info("Manifest rebuilt successfully")
			}

		case 'v', 'V':
			// Cycle through log levels
			currentLogLevel = (currentLogLevel + 1) % 4
			internalLogger := logging.GetLogger()

			switch currentLogLevel {
			case logLevelNormal:
				internalLogger.SetQuietEnabled(true) // Keep generation logs quiet
				internalLogger.SetDebugEnabled(false)
				if setter, ok := log.(interface{ SetVerbose(bool) }); ok {
					setter.SetVerbose(false)
				}
			case logLevelVerbose:
				internalLogger.SetQuietEnabled(false)
				internalLogger.SetDebugEnabled(false)
				if setter, ok := log.(interface{ SetVerbose(bool) }); ok {
					setter.SetVerbose(true)
				}
			case logLevelDebug:
				internalLogger.SetQuietEnabled(false)
				internalLogger.SetDebugEnabled(true)
				if setter, ok := log.(interface{ SetVerbose(bool) }); ok {
					setter.SetVerbose(true)
				}
			case logLevelQuiet:
				internalLogger.SetQuietEnabled(true)
				internalLogger.SetDebugEnabled(false)
				if setter, ok := log.(interface{ SetVerbose(bool) }); ok {
					setter.SetVerbose(false)
				}
			}
			log.Info("Log level: %s", currentLogLevel.String())

		case 'o', 'O':
			url := fmt.Sprintf("http://localhost:%d", port)
			log.Info("Opening %s in browser...", url)
			if err := openBrowser(url); err != nil {
				log.Warning("Failed to open browser: %v", err)
			}

		case 'c', 'C':
			// Clear console by clearing the log buffer
			if clearer, ok := log.(interface{ Clear() }); ok {
				clearer.Clear()
				log.Info("Console cleared")
			} else {
				log.Warning("Clear not supported by current logger")
			}

		case 'h', 'H', '?':
			showHelp(log)
		}

		return false, nil
	})

	if err != nil {
		log.Warning("Keyboard input disabled: %v", err)
	}
}

func init() {
	rootCmd.AddCommand(serveCmd)

	serveCmd.Flags().Int("port", 8000, "Port to serve on")
	serveCmd.Flags().Bool("no-reload", false, "Disable live reload")
	serveCmd.Flags().Bool("no-import-map-generate", false, "Disable automatic import map generation")
	serveCmd.Flags().String("import-map-override-file", "", "Path to JSON file with custom import map entries")
	serveCmd.Flags().String("target", "", "TypeScript/JavaScript transform target (es2015, es2016, es2017, es2018, es2019, es2020, es2021, es2022, es2023, esnext)")
	serveCmd.Flags().StringSlice("watch-ignore", nil, "Glob patterns to ignore in file watcher (comma-separated, e.g., '_site/**,dist/**')")
	serveCmd.Flags().StringSlice("css-transform", nil, "Glob patterns for CSS files to transform to JavaScript modules (e.g., 'src/**/*.css,elements/**/*.css')")
	serveCmd.Flags().StringSlice("css-transform-exclude", nil, "Glob patterns for CSS files to exclude from transformation (e.g., 'demo/**/*.css')")

	if err := viper.BindPFlag("serve.port", serveCmd.Flags().Lookup("port")); err != nil {
		panic(fmt.Sprintf("failed to bind flag serve.port: %v", err))
	}
	if err := viper.BindPFlag("serve.no-reload", serveCmd.Flags().Lookup("no-reload")); err != nil {
		panic(fmt.Sprintf("failed to bind flag serve.no-reload: %v", err))
	}
	// Bind import map flags (note: --no-import-map-generate is handled specially in RunE to invert to serve.importMap.generate)
	if err := viper.BindPFlag("serve.importMap.overrideFile", serveCmd.Flags().Lookup("import-map-override-file")); err != nil {
		panic(fmt.Sprintf("failed to bind flag serve.importMap.overrideFile: %v", err))
	}
	if err := viper.BindPFlag("serve.target", serveCmd.Flags().Lookup("target")); err != nil {
		panic(fmt.Sprintf("failed to bind flag serve.target: %v", err))
	}
	if err := viper.BindPFlag("serve.watchIgnore", serveCmd.Flags().Lookup("watch-ignore")); err != nil {
		panic(fmt.Sprintf("failed to bind flag serve.watchIgnore: %v", err))
	}
	if err := viper.BindPFlag("serve.transforms.css.include", serveCmd.Flags().Lookup("css-transform")); err != nil {
		panic(fmt.Sprintf("failed to bind flag serve.transforms.css.include: %v", err))
	}
	if err := viper.BindPFlag("serve.transforms.css.exclude", serveCmd.Flags().Lookup("css-transform-exclude")); err != nil {
		panic(fmt.Sprintf("failed to bind flag serve.transforms.css.exclude: %v", err))
	}
}<|MERGE_RESOLUTION|>--- conflicted
+++ resolved
@@ -130,10 +130,9 @@
 		// Get source control root URL from config
 		sourceControlRootURL := viper.GetString("sourceControlRootUrl")
 
-<<<<<<< HEAD
 		// Get path mappings from config
 		pathMappings := viper.GetStringMapString("serve.pathMappings")
-=======
+
 		// Get demo rendering mode from config (default: "light")
 		demoRendering := viper.GetString("serve.demos.rendering")
 		if demoRendering == "" {
@@ -146,7 +145,6 @@
 		if demoRendering == "iframe" {
 			return fmt.Errorf("iframe rendering mode is not yet implemented - use 'light' or 'shadow'")
 		}
->>>>>>> d7bf0ee3
 
 		// Create server config
 		config := serve.Config{
