--- conflicted
+++ resolved
@@ -206,16 +206,7 @@
 	_ *http.Request,
 	config Config,
 ) {
-<<<<<<< HEAD
 	var manifestBytes []byte
-=======
-	manifest, err := config.Context.Manifest()
-	if err != nil {
-		config.Context.Logger().Error("Failed to get manifest: %v", err)
-		http.Error(w, "Internal Server Error", http.StatusInternalServerError)
-		return
-	}
->>>>>>> d7bf0ee3
 
 	if config.Context.IsWorkspace() {
 		// Workspace mode: aggregate manifests from all packages
